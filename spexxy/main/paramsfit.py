--- conflicted
+++ resolved
@@ -163,11 +163,7 @@
         # weights
         self._weights = self.get_objects(weights, Weight, 'weights')
 
-<<<<<<< HEAD
-        # values are set by MultiMain routine and are used to choose the proper weights from a given grid
-=======
         # values are set by MultiMain routine and are to choose the proper weights from a given grid
->>>>>>> f1e85e5c
         self.step = None
         self.init_values = None
 
